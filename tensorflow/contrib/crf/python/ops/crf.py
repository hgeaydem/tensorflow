--- conflicted
+++ resolved
@@ -388,11 +388,7 @@
     """Initialize the CrfDecodeBackwardRnnCell.
 
     Args:
-<<<<<<< HEAD
-      num_tags: An integer.
-=======
-      num_tags: The number of tags.
->>>>>>> b20d11d3
+      num_tags: An integer. The number of tags.
     """
     self._num_tags = num_tags
 
@@ -441,15 +437,9 @@
     sequence_length: A [batch_size] vector of true sequence lengths.
 
   Returns:
-<<<<<<< HEAD
-    decode_tags: A [batch_size, max_seq_len] matrix, with dtype `tf.int32`.
-                Contains the highest scoring tag indicies.
-    best_score: A [batch_size] vector, containing the score of `decode_tags`.
-=======
     decode_tags: A [batch_size, max_seq_len] tensor, with dtype tf.int32.
                 Contains the highest scoring tag indices.
     best_score: A [batch_size] tensor, containing the score of decode_tags.
->>>>>>> b20d11d3
   """
   # For simplicity, in shape comments, denote:
   # 'batch_size' by 'B', 'max_seq_len' by 'T' , 'num_tags' by 'O' (output).
