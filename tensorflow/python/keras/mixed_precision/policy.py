# Copyright 2019 The TensorFlow Authors. All Rights Reserved.
#
# Licensed under the Apache License, Version 2.0 (the "License");
# you may not use this file except in compliance with the License.
# You may obtain a copy of the License at
#
#     http://www.apache.org/licenses/LICENSE-2.0
#
# Unless required by applicable law or agreed to in writing, software
# distributed under the License is distributed on an "AS IS" BASIS,
# WITHOUT WARRANTIES OR CONDITIONS OF ANY KIND, either express or implied.
# See the License for the specific language governing permissions and
# limitations under the License.
# ==============================================================================
"""Contains the Policy class for mixed precision training."""
from __future__ import absolute_import
from __future__ import division
from __future__ import print_function

import contextlib

import six

from tensorflow.python.framework import dtypes
from tensorflow.python.keras import backend
from tensorflow.python.keras.engine import base_layer_utils
from tensorflow.python.keras.mixed_precision import device_compatibility_check
from tensorflow.python.keras.mixed_precision import loss_scale as keras_loss_scale_module
from tensorflow.python.keras.utils import generic_utils
from tensorflow.python.platform import tf_logging
from tensorflow.python.training.experimental import mixed_precision_global_state
from tensorflow.python.util.tf_export import keras_export


# pylint: disable=g-classes-have-attributes
@keras_export('keras.mixed_precision.Policy', v1=[])
class Policy(object):
  """A dtype policy for a Keras layer.

  A dtype policy determines a layer's computation and variable dtypes. Each
  layer has a policy. Policies can be passed to the `dtype` argument of layer
  constructors, or a global policy can be set with
<<<<<<< HEAD
  `tf.keras.mixed_precision.experimental.set_policy`. A layer will default to
  the global policy if no policy is passed to it's constructor.

  For many models, each layer's policy will have the same compute dtype and
  variable dtype, which will typically be float32. In this case, we refer to the
  singular dtype as the layer's dtype, which can be queried by the property
  `tf.keras.layers.Layer.dtype`.

  When mixed precision training is used, most layers will instead have a float16
  or bfloat16 compute dtype and a float32 variable dtype, and so the layer does
  not have a single dtype. When the variable dtype does not match the compute
  dtype, variables will be automatically casted to the compute dtype to avoid
  type errors. In this case, `tf.keras.layers.Layer.dtype` refers to the
  variable dtype, not the compute dtype. See [the mixed precision guide](
    https://www.tensorflow.org/guide/keras/mixed_precision) for more
  information on how to use mixed precision.

  Policies are constructed by passing a string to the constructor, e.g.
  `tf.keras.mixed_precision.Policy('float32')`. The string determines the
  compute and variable dtypes. It can be one of the following:

  * Any dtype name, such as 'float32' or 'float64'. Both the variable and
    compute dtypes will be that dtype.
  * 'mixed_float16' or 'mixed_bfloat16': The compute dtype is float16 or
    bfloat16, while the variable dtype is float32. With 'mixed_float16',
    `tf.keras.Model.compile` will wrap the optimizer with a
    `tf.keras.mixed_precision.LossScaleOptimizer`. These policies are used for
    mixed precision training.

  ### How to use mixed precision in a Keras model

  To use mixed precision in a Keras model, the `'mixed_float16'` or
  `'mixed_bfloat16'` policy can be used.
  `tf.keras.mixed_precision.experimental.set_policy` can be used to set the
  default policy for layers if no policy is passed to them. For example:

  >>> tf.keras.mixed_precision.experimental.set_policy('mixed_float16')
  >>> model = tf.keras.models.Sequential([
  ...     tf.keras.layers.Input((100,)),
  ...     # Dense layers use global policy of 'mixed_float16', which does
  ...     # computations in float16 while keeping variables in float32.
  ...     tf.keras.layers.Dense(10),
  ...     tf.keras.layers.Dense(10),
  ...     # Softmax should be done in float32 for numeric stability. We pass
  ...     # dtype='float32' to use float32 instead of the global policy.
  ...     tf.keras.layers.Activation('softmax', dtype='float32')
  ... ])

  Alternatively, the policy can be passed to individual layers instead of
  setting the global policy with `set_policy`:

  >>> policy = tf.keras.mixed_precision.Policy('mixed_float16')
  >>> model = tf.keras.models.Sequential([
  ...     tf.keras.layers.Input((100,)),
  ...     tf.keras.layers.Dense(10, dtype=policy),
  ...     tf.keras.layers.Dense(10, dtype=policy),
  ...     # Softmax should be done in float32 for numeric stability.
  ...     tf.keras.layers.Activation('softmax', dtype='float32')
  ... ])

  Note the `'mixed_float16'` policy will apply loss scaling by default in
  `Model.fit`, `Model.train_on_batch`, and other training methods. If no such
  method is used (e.g., a custom training loop is used) and `'mixed_float16'` is
  used, the loss scale must be manually applied. See
  `tf.keras.mixed_precision.LossScaleOptimizer` for details. For
  `'mixed_bfloat16'`, no loss scaling is done and loss scaling never needs to be
  manually applied.

  See [the mixed precision guide](
    https://www.tensorflow.org/guide/keras/mixed_precision) for more
  information on using mixed precision

  ### How to use float64 in a Keras model

  Using float64 is similar to mixed precision. Either the global policy can be
  set to float64, or `dtype='float64'` can be passed to individual layers. For
  example, to set the global policy:

  >>> tf.keras.mixed_precision.experimental.set_policy('float64')
  >>> model = tf.keras.models.Sequential([
  ...     tf.keras.layers.Input((100,)),
  ...     # All layers use global policy of 'float64', which does computations
  ...     # and creates variables in float64.
  ...     tf.keras.layers.Dense(10),
  ...     tf.keras.layers.Dense(10),
  ...     tf.keras.layers.Activation('softmax')
  ... ])
  >>> # Optionally set policy back to float32 if any other models use float32
  >>> tf.keras.mixed_precision.experimental.set_policy('float32')
=======
  `tf.keras.mixed_precision.set_global_policy`.

  Args:
    name: The policy name, which determines the compute and variable dtypes. Can
      be any dtype name, such as `'float32'` or `'float64'`, which causes both
      the compute and variable dtypes will be that dtype. Can also be the string
      `'mixed_float16'` or `'mixed_bfloat16'`, which causes the compute dtype to
      be float16 or bfloat16 and the variable dtype to be float32.

  Typically you only need to interact with dtype policies when using mixed
  precision, which is the use of float16 or bfloat16 for computations and
  float32 for variables. This is why the term `mixed_precision` appears in the
  API name. Mixed precision can be enabled by passing `'mixed_float16'` or
  `'mixed_bfloat16'` to `tf.keras.mixed_precision.set_global_policy`. See [the
  mixed precision guide](https://www.tensorflow.org/guide/keras/mixed_precision)
  for more information on how to use mixed precision.

  >>> tf.keras.mixed_precision.set_global_policy('mixed_float16')
  >>> layer1 = tf.keras.layers.Dense(10)
  >>> layer1.dtype_policy  # `layer1` will automatically use mixed precision
  <Policy "mixed_float16">
  >>> # Can optionally override layer to use float32 instead of mixed precision.
  >>> layer2 = tf.keras.layers.Dense(10, dtype='float32')
  >>> layer2.dtype_policy
  <Policy "float32">
  >>> # Set policy back to initial float32 for future examples.
  >>> tf.keras.mixed_precision.set_global_policy('float32')

  In the example above, passing `dtype='float32'` to the layer is equivalent to
  passing `dtype=tf.keras.mixed_precision.Policy('float32')`. In general,
  passing a dtype to a layer is equivalent to passing the corresponding policy,
  so it is never necessary to explicitly construct a `Policy` object.

  Note: `Model.compile` will automatically wrap an optimizer with a
  `tf.keras.mixed_precision.LossScaleOptimizer` if you use the `'mixed_float16'`
  policy. If you use a custom training loop instead of calling `Model.compile`,
  you should explicitly use a `tf.keras.mixed_precision.LossScaleOptimizer` to
  avoid numeric underflow with float16.
>>>>>>> be084bd7

  ### How a layer uses its policy's compute dtype

  A layer casts its inputs to its compute dtype. This causes the layer's
  computations and output to also be in the compute dtype. For example:

  >>> x = tf.ones((4, 4, 4, 4), dtype='float64')
  >>> # `layer`'s policy defaults to float32.
  >>> layer = tf.keras.layers.Conv2D(filters=4, kernel_size=2)
  >>> layer.compute_dtype  # Equivalent to layer.dtype_policy.compute_dtype
  'float32'
  >>> # `layer` casts it's inputs to its compute dtype and does computations in
  >>> # that dtype.
  >>> y = layer(x)
  >>> y.dtype
  tf.float32

  Note that the base `tf.keras.layers.Layer` class inserts the casts. If
  subclassing your own layer, you do not have to insert any casts.

  Currently, only tensors in the first argument to the layer's `call` method are
  casted (although this will likely be changed in a future minor release). For
  example:

  >>> class MyLayer(tf.keras.layers.Layer):
  ...   # Bug! `b` will not be casted.
  ...   def call(self, a, b):
  ...     return a + 1., b + 1.
  >>> a = tf.constant(1., dtype="float32")
  >>> b = tf.constant(1., dtype="float32")
  >>> layer = MyLayer(dtype="float64")
  >>> x, y = layer(a, b)
  >>> x.dtype
  tf.float64
  >>> y.dtype
  tf.float32

  If writing your own layer with multiple inputs, you should either explicitly
  cast other tensors to `self.compute_dtype` in `call` or accept all tensors in
  the first argument as a list.

  The casting only occurs in TensorFlow 2. If
  `tf.compat.v1.disable_v2_behavior()` has been called, you can enable the
  casting behavior with `tf.compat.v1.keras.layers.enable_v2_dtype_behavior()`.

  ### How a layer uses its policy's variable dtype

  The default dtype of variables created by `tf.keras.layers.Layer.add_weight`
  is the layer's policy's variable dtype.

  If a layer's compute and variable dtypes differ, `add_weight` will wrap
  floating-point variables with a special wrapper called an `AutoCastVariable`.
  `AutoCastVariable` is identical to the original variable except it casts
  itself to the layer's compute dtype when used within `Layer.call`. This means
  if you are writing a layer, you do not have to explicitly cast the variables
  to the layer's compute dtype. For example:

  >>> class SimpleDense(tf.keras.layers.Layer):
  ...
  ...   def build(self, input_shape):
  ...     # With mixed precision, self.kernel is a float32 AutoCastVariable
  ...     self.kernel = self.add_weight('kernel', (input_shape[-1], 10))
  ...
  ...   def call(self, inputs):
  ...     # With mixed precision, self.kernel will be casted to float16
  ...     return tf.linalg.matmul(inputs, self.kernel)
  ...
  >>> dtype_policy = tf.keras.mixed_precision.Policy('mixed_float16')
  >>> layer = SimpleDense(dtype=dtype_policy)
  >>> y = layer(tf.ones((10, 10)))
  >>> y.dtype
  tf.float16
  >>> layer.kernel.dtype
  tf.float32

  A layer author can prevent a variable from being wrapped with an
  `AutoCastVariable` by passing `experimental_autocast=False` to `add_weight`,
  which is useful if the float32 value of the variable must be accessed within
  the layer.

  ### How to write a layer that supports mixed precision and float64.

  For the most part, layers will automatically support mixed precision and
  float64 without any additional work, due to the fact the base layer
  automatically casts inputs, creates variables of the correct type, and in the
  case of mixed precision, wraps variables with `AutoCastVariables`.

  The primary case where you need extra work to support mixed precision or
  float64 is when you create a new tensor, such as with `tf.ones` or
  `tf.random.normal`, In such cases, you must create the tensor of the correct
  dtype. For example, if you call `tf.random.normal`, you must pass the compute
  dtype, which is the dtype the inputs have been casted to:

  >>> class AddRandom(tf.keras.layers.Layer):
  ...
  ...   def call(self, inputs):
  ...     # We must pass `dtype=inputs.dtype`, otherwise a TypeError may
  ...     # occur when adding `inputs` to `rand`.
  ...     rand = tf.random.normal(shape=inputs.shape, dtype=inputs.dtype)
  ...     return inputs + rand

  >>> dtype_policy = tf.keras.mixed_precision.Policy('mixed_float16')
  >>> layer = AddRandom(dtype=dtype_policy)
  >>> y = layer(x)
  >>> y.dtype
  tf.float16

  If you did not pass `dtype=inputs.dtype` to `tf.random.normal`, a
  `TypeError` would have occurred. This is because the `tf.random.normal`'s
  dtype defaults to `"float32"`, but the input dtype is float16. You cannot add
  a float32 tensor with a float16 tensor.
  """

  def __init__(self, name):
    if isinstance(name, dtypes.DType):
      raise TypeError("'name' must be a string, not a DType. "
                      "Instead, pass DType.name. Got: %s" % (name.name,))
    elif not isinstance(name, six.string_types):
      raise TypeError("'name' must be a string, but got: %s" % (name,))
    self._name = name
    self._compute_dtype, self._variable_dtype = self._parse_name(name)
    if name in ('mixed_float16', 'mixed_bloat16'):
      device_compatibility_check.log_device_compatibility_check(name)

  def _parse_name(self, name):
    """Parses a Policy name into a compute and variable dtype.

    Args:
      name: The name of the policy:

    Returns:
      The (compute_dtype, variable_dtype) pair.
    """
    if name.endswith('_float32_vars'):
      error_msg = ('Policies ending in \'_float32_vars\' have been removed '
                   'from TensorFlow.')
      if name in ('infer_float32_vars', 'infer_with_float32_vars'):
        error_msg += (' Please use the \'mixed_float16\' or \'mixed_bfloat16\' '
                      'policy instead.')
      elif name == 'float16_with_float32_vars':
        error_msg += (' Please use the \'mixed_float16\' policy instead.')
      elif name == 'bfloat16_with_float32_vars':
        error_msg += (' Please use the \'mixed_bfloat16\' policy instead.')
      error_msg += ' Got policy name: \'%s\'' % name
      raise ValueError(error_msg)

    if name == 'mixed_float16':
      return 'float16', 'float32'
    elif name == 'mixed_bfloat16':
      return 'bfloat16', 'float32'
    elif name == '_infer':
      # The "_infer" policy exists only for compatibility with TF 1, where
      # "_infer" is the default. The behavior matches the behavior of TF 1's
      # behavior before policies were introduced. With "_infer", the computation
      # and variable dtype are inferred from the first input the first time the
      # layer is called. Once the layer is called for the first time, the
      # layer's policy will change to the dtype of the first input, and it will
      # no longer have the "_infer" policy.
      #
      # The infer policy should be considered an implementation detail and may
      # be removed in the future.
      return None, None

    try:
      dtype = dtypes.as_dtype(name).name
    except TypeError:
      error = ("Cannot convert value %s to a mixed precision Policy. "
               "Valid policies include 'mixed_float16', 'mixed_bfloat16', "
               "and the name of any dtype such as 'float32'." % (name,))
      # six.raise_from suppresses the original TypeError from being raised
      six.raise_from(ValueError(error), None)
    return dtype, dtype

  @property
  def variable_dtype(self):
    """The variable dtype of this policy.

    This is the dtype layers will create their variables in, unless a layer
    explicitly chooses a different dtype. If this is different than
    `Policy.compute_dtype`, Layers will cast variables to the compute dtype to
    avoid type errors.

    Variable regularizers are run in the variable dtype, not the compute dtype.

    Returns:
      The variable dtype of this policy, as a string
    """
    return self._variable_dtype

  @property
  def compute_dtype(self):
    """The compute dtype of this policy.

    This is the dtype layers will do their computations in. Typically layers
    output tensors with the compute dtype as well.

    Note that even if the compute dtype is float16 or bfloat16, hardware devices
    may not do individual adds, multiplies, and other fundamental operations in
    float16 or bfloat16, but instead may do some of them in float32 for numeric
    stability. The compute dtype is the dtype of the inputs and outputs of the
    TensorFlow ops that the layer executes. Internally, many TensorFlow ops will
    do certain internal calculations in float32 or some other device-internal
    intermediate format with higher precision than float16/bfloat16, to increase
    numeric stability.

    For example, a `tf.keras.layers.Dense` layer, when run on a GPU with a
    float16 compute dtype, will pass float16 inputs to `tf.linalg.matmul`. But,
    `tf.linalg.matmul` will do use float32 intermediate math. The performance
    benefit of float16 is still apparent, due to increased memory bandwidth and
    the fact modern GPUs have specialized hardware for computing matmuls on
    float16 inputs while still keeping intermediate computations in float32.

    Returns:
      The compute dtype of this policy, as a string.
    """
    return self._compute_dtype

  @property
  def name(self):
    """Returns the name of this policy."""
    return self._name

  def __repr__(self):
    return '<Policy "%s">' % self._name

  def get_config(self):
    return {'name': self.name}

  @classmethod
  def from_config(cls, config, custom_objects=None):
    del custom_objects
    if 'loss_scale' in config:
      config = config.copy()
      # Policy.get_config in TensorFlow 2.3 and below had a loss_scale. We
      # silently drop it.
      del config['loss_scale']
    return cls(**config)


@keras_export('keras.mixed_precision.experimental.Policy', v1=[])
class PolicyV1(Policy):
  """A deprecated dtype policy for a Keras layer.

  Warning: This class is now deprecated and will be removed soon. Please use the
  non-experimental class `tf.keras.mixed_precision.Policy` instead.

  The difference between this class and the non-experimental class is that this
  class has a `loss_scale` field and the non-experimental class does not. The
  loss scale is only used by `tf.keras.Model.compile`, which automatically wraps
  the optimizer with a `LossScaleOptimizer` if the optimizer is not already a
  `LossScaleOptimizer`. For the non-experimental Policy class, `Model.compile`
  instead wraps the optimizer with a `LossScaleOptimizer` if `Policy.name` is
  "mixed_float16".

  When deserializing objects with an experimental policy using functions like
  `tf.keras.utils.deserialize_keras_object`, the policy will be deserialized as
  the non-experimental `tf.keras.mixed_precision.Policy`, and the loss scale
  will silently be dropped. This is so that SavedModels that are generated
  with an experimental policy can be restored after the experimental policy is
  removed.
  """

  def __init__(self, name, loss_scale='auto'):
    """Constructs the policy.

    The `name` argument determines the compute and variable dtype, the default
    loss scale, and has no additional effect on the Policy. The compute and
    variable dtypes can only be specified through `name`, and cannot be
    specified directly.

    Args:
      name: A string. Can be one of the following values:
        * Any dtype name, such as 'float32' or 'float64'. Both the variable and
          compute dtypes will be that dtype.
        * 'mixed_float16' or 'mixed_bfloat16': The compute dtype is float16 or
          bfloat16, while the variable dtype is float32. With 'mixed_float16',
          a dynamic loss scale is used. These policies are used for mixed
          precision training.
      loss_scale: A `tf.compat.v1.mixed_precision.LossScale`, an int (which
        uses a `FixedLossScale`), the string "dynamic" (which uses a
        `DynamicLossScale`), or None (which uses no loss scale). Defaults to
        `"auto"`. In the `"auto"` case: 1) if `name` is `"mixed_float16"`, then
        use `loss_scale="dynamic"`. 2) otherwise, do not use a loss scale. Only
        `tf.keras.Model`s, not layers, use the loss scale, and it is only used
        during `Model.fit`, `Model.train_on_batch`, and other similar methods.
    """
    super(PolicyV1, self).__init__(name)
    if loss_scale == 'auto':
      loss_scale = 'dynamic' if name == 'mixed_float16' else None
      self._using_default_loss_scale = True
    else:
      self._using_default_loss_scale = False
    if loss_scale and self._compute_dtype not in (None, 'float16'):
      tf_logging.warn('Creating a Policy with a loss scale is only useful for '
                      'float16 policies. You passed loss_scale=%r for policy '
                      '%s. Consider not passing any loss_scale instead.' %
                      (loss_scale, name))
    self._loss_scale = keras_loss_scale_module.get(loss_scale)

  @property
  def loss_scale(self):
    """Returns the loss scale of this Policy.

    Returns:
      A `tf.compat.v1.mixed_precision.experimental.LossScale`, or None.
    """
    return self._loss_scale

  def __repr__(self):
    return '<PolicyV1 "%s", loss_scale=%s>' % (self._name, self.loss_scale)

  def get_config(self):
    config = {
        'name': self.name
    }
    if not self._using_default_loss_scale:
      # We only include the loss scale if the default loss scale is not used.
      # This allows us to change the loss scale config format without breaking
      # users who use the default loss scale.
      config['loss_scale'] = keras_loss_scale_module.serialize(self.loss_scale)
    return config

  @classmethod
  def from_config(cls, config, custom_objects=None):
    if 'loss_scale' in config and isinstance(config['loss_scale'], dict):
      config = config.copy()
      config['loss_scale'] = keras_loss_scale_module.deserialize(
          config['loss_scale'], custom_objects=custom_objects)
    return cls(**config)


# The current global policy in effect. If None, it means the current value of
# floatx should be used as the policy if the V2 dtype behavior is enabled,
# or "_infer" otherwise.
# TODO(reedwm): Make this thread local?
_global_policy = None


@keras_export('keras.mixed_precision.global_policy',
              'keras.mixed_precision.experimental.global_policy', v1=[])
def global_policy():
  """Returns the global dtype policy.

  The global policy is the default `tf.keras.mixed_precision.Policy` used for
  layers, if no policy is passed to the layer constructor. If no policy has been
  set with `keras.mixed_precision.set_global_policy`, this will return a policy
  constructed from `tf.keras.backend.floatx()` (floatx defaults to float32).

  >>> tf.keras.mixed_precision.global_policy()
  <Policy "float32">
  >>> tf.keras.layers.Dense(10).dtype_policy  # Defaults to the global policy
  <Policy "float32">

  If TensorFlow 2 behavior has been disabled with
  `tf.compat.v1.disable_v2_behavior()`, this will instead return a special
  "_infer" policy which infers the dtype from the dtype of the first input the
  first time the layer is called. This behavior matches the behavior that
  existed in TensorFlow 1.

  See `tf.keras.mixed_precision.Policy` for more information on policies.

  Returns:
    The global Policy.
  """
  if _global_policy is None:
    if base_layer_utils.v2_dtype_behavior_enabled():
      return Policy(backend.floatx())
    else:
      return Policy('_infer')
  return _global_policy


def _check_if_mixed_precision_graph_rewrite_is_enabled(policy):
  if mixed_precision_global_state.mixed_precision_graph_rewrite_is_enabled:
    raise ValueError(
        'The global dtype policy cannot be set to "{policy.name}", because the '
        'mixed precision graph rewrite has already been enabled.\n'
        'At most, one of the following can be called:\n\n'
        '  1. tf.train.experimental.enable_mixed_precision_graph_rewrite() '
        '(You called this first)\n'
        '  2. tf.keras.mixed_precision.experimental.set_policy() with a mixed '
        'precision policy (You called this second)\n\n'
        'You called both functions, which is an error, because both functions '
        'enable you to use mixed precision. If in doubt which function to use, '
        'use the second, as it supports Eager execution and is more '
        'customizable.'.format(policy=policy))


@keras_export('keras.mixed_precision.set_global_policy',
              'keras.mixed_precision.experimental.set_policy', v1=[])
def set_policy(policy):
  """Sets the global dtype policy.

  The global policy is the default `tf.keras.mixed_precision.Policy` used for
  layers, if no policy is passed to the layer constructor.

  >>> tf.keras.mixed_precision.set_global_policy('mixed_float16')
  >>> tf.keras.mixed_precision.global_policy()
  <Policy "mixed_float16">
  >>> tf.keras.layers.Dense(10).dtype_policy
  <Policy "mixed_float16">
  >>> # Global policy is not used if a policy is directly passed to constructor
  >>> tf.keras.layers.Dense(10, dtype='float64').dtype_policy
  <Policy "float64">
  >>> tf.keras.mixed_precision.set_global_policy('float32')

  If no global policy is set, layers will instead default to a Policy
  constructed from `tf.keras.backend.floatx()`.

  To use mixed precision, the global policy should be set to `'mixed_float16'`
  or `'mixed_bfloat16'`, so that every layer uses a 16-bit compute dtype and
  float32 variable dtype by default.

  Only floating point policies can be set as the global policy, such as
  `'float32'` and `'mixed_float16'`. Non-floating point policies such as
  `'int32'` and `'complex64'` cannot be set as the global policy because most
  layers do not support such policies.

  See `tf.keras.mixed_precision.Policy` for more information.

  Args:
    policy: A Policy, or a string that will be converted to a Policy. Can also
      be None, in which case the global policy will be constructed from
      `tf.keras.backend.floatx()`
  """
  global _global_policy
  if not base_layer_utils.v2_dtype_behavior_enabled():
    raise ValueError('The global policy can only be set in TensorFlow 2 or if '
                     'V2 dtype behavior has been set. To enable V2 dtype '
                     'behavior, call '
                     '"tf.compat.v1.keras.layers.enable_v2_dtype_behavior()"')
  if policy is not None and not isinstance(policy, Policy):
    policy = Policy(policy)
  is_mixed_policy = (policy is not None and
                     policy.compute_dtype != policy.variable_dtype)
  if is_mixed_policy:
    _check_if_mixed_precision_graph_rewrite_is_enabled(policy)
  if (policy is not None and policy.compute_dtype is not None and
      not dtypes.as_dtype(policy.compute_dtype).is_floating):
    raise ValueError('set_policy can only be used to set the global policy to '
                     'floating-point policies, such as "float32" and '
                     '"mixed_float16", but got policy: %s'
                     % (policy.name,))
  _global_policy = policy
  mixed_precision_global_state.using_mixed_precision_policy = is_mixed_policy


# TODO(reedwm): Make this thread local
@contextlib.contextmanager
def policy_scope(policy):
  """A context manager that sets the global Policy under it.

  Args:
    policy: A Policy, or a string that will be converted to a Policy..

  Yields:
    Nothing.
  """
  old_policy = _global_policy
  try:
    set_policy(policy)
    yield
  finally:
    set_policy(old_policy)


def _is_convertible_to_dtype(dtype):
  try:
    dtypes.as_dtype(dtype)
    return True
  except TypeError:
    return False


def _policy_equivalent_to_dtype(policy):
  """Returns True if the Policy is equivalent to a single dtype.

  A policy is equivalent to a single dtype if the policy's compute and variable
  dtypes are the same and the policy's type is Policy and not a subclass of
  Policy (such as PolicyV1).

  The "_infer" policy is considered equivalent to a single dtype.

  Args:
    policy: A Policy.

  Returns:
    True, if the policy is equivalent to a single dtype.
  """
  # We use type() instead of isinstance because a subclass of Policy is never
  # equivalent to a dtype.
  return (type(policy) == Policy and  # pylint: disable=unidiomatic-typecheck
          list(policy.get_config().keys()) == ['name'] and
          (policy.name == '_infer' or _is_convertible_to_dtype(policy.name)))


def serialize(policy):
  if _policy_equivalent_to_dtype(policy):
    # We return either None or the policy name for compatibility with older
    # versions of Keras. If the policy name is returned, it is a dtype string
    # such as 'float32'.
    return None if policy.name == '_infer' else policy.name
  return generic_utils.serialize_keras_object(policy)


def deserialize(config, custom_objects=None):
  if isinstance(config, str) and _is_convertible_to_dtype(config):
    return Policy(config)
  if config is None:
    return Policy('_infer')
  module_objects = {'Policy': Policy, 'PolicyV1': Policy}
  return generic_utils.deserialize_keras_object(
      config,
      module_objects=module_objects,
      custom_objects=custom_objects,
      printable_module_name='dtype policy')<|MERGE_RESOLUTION|>--- conflicted
+++ resolved
@@ -40,97 +40,6 @@
   A dtype policy determines a layer's computation and variable dtypes. Each
   layer has a policy. Policies can be passed to the `dtype` argument of layer
   constructors, or a global policy can be set with
-<<<<<<< HEAD
-  `tf.keras.mixed_precision.experimental.set_policy`. A layer will default to
-  the global policy if no policy is passed to it's constructor.
-
-  For many models, each layer's policy will have the same compute dtype and
-  variable dtype, which will typically be float32. In this case, we refer to the
-  singular dtype as the layer's dtype, which can be queried by the property
-  `tf.keras.layers.Layer.dtype`.
-
-  When mixed precision training is used, most layers will instead have a float16
-  or bfloat16 compute dtype and a float32 variable dtype, and so the layer does
-  not have a single dtype. When the variable dtype does not match the compute
-  dtype, variables will be automatically casted to the compute dtype to avoid
-  type errors. In this case, `tf.keras.layers.Layer.dtype` refers to the
-  variable dtype, not the compute dtype. See [the mixed precision guide](
-    https://www.tensorflow.org/guide/keras/mixed_precision) for more
-  information on how to use mixed precision.
-
-  Policies are constructed by passing a string to the constructor, e.g.
-  `tf.keras.mixed_precision.Policy('float32')`. The string determines the
-  compute and variable dtypes. It can be one of the following:
-
-  * Any dtype name, such as 'float32' or 'float64'. Both the variable and
-    compute dtypes will be that dtype.
-  * 'mixed_float16' or 'mixed_bfloat16': The compute dtype is float16 or
-    bfloat16, while the variable dtype is float32. With 'mixed_float16',
-    `tf.keras.Model.compile` will wrap the optimizer with a
-    `tf.keras.mixed_precision.LossScaleOptimizer`. These policies are used for
-    mixed precision training.
-
-  ### How to use mixed precision in a Keras model
-
-  To use mixed precision in a Keras model, the `'mixed_float16'` or
-  `'mixed_bfloat16'` policy can be used.
-  `tf.keras.mixed_precision.experimental.set_policy` can be used to set the
-  default policy for layers if no policy is passed to them. For example:
-
-  >>> tf.keras.mixed_precision.experimental.set_policy('mixed_float16')
-  >>> model = tf.keras.models.Sequential([
-  ...     tf.keras.layers.Input((100,)),
-  ...     # Dense layers use global policy of 'mixed_float16', which does
-  ...     # computations in float16 while keeping variables in float32.
-  ...     tf.keras.layers.Dense(10),
-  ...     tf.keras.layers.Dense(10),
-  ...     # Softmax should be done in float32 for numeric stability. We pass
-  ...     # dtype='float32' to use float32 instead of the global policy.
-  ...     tf.keras.layers.Activation('softmax', dtype='float32')
-  ... ])
-
-  Alternatively, the policy can be passed to individual layers instead of
-  setting the global policy with `set_policy`:
-
-  >>> policy = tf.keras.mixed_precision.Policy('mixed_float16')
-  >>> model = tf.keras.models.Sequential([
-  ...     tf.keras.layers.Input((100,)),
-  ...     tf.keras.layers.Dense(10, dtype=policy),
-  ...     tf.keras.layers.Dense(10, dtype=policy),
-  ...     # Softmax should be done in float32 for numeric stability.
-  ...     tf.keras.layers.Activation('softmax', dtype='float32')
-  ... ])
-
-  Note the `'mixed_float16'` policy will apply loss scaling by default in
-  `Model.fit`, `Model.train_on_batch`, and other training methods. If no such
-  method is used (e.g., a custom training loop is used) and `'mixed_float16'` is
-  used, the loss scale must be manually applied. See
-  `tf.keras.mixed_precision.LossScaleOptimizer` for details. For
-  `'mixed_bfloat16'`, no loss scaling is done and loss scaling never needs to be
-  manually applied.
-
-  See [the mixed precision guide](
-    https://www.tensorflow.org/guide/keras/mixed_precision) for more
-  information on using mixed precision
-
-  ### How to use float64 in a Keras model
-
-  Using float64 is similar to mixed precision. Either the global policy can be
-  set to float64, or `dtype='float64'` can be passed to individual layers. For
-  example, to set the global policy:
-
-  >>> tf.keras.mixed_precision.experimental.set_policy('float64')
-  >>> model = tf.keras.models.Sequential([
-  ...     tf.keras.layers.Input((100,)),
-  ...     # All layers use global policy of 'float64', which does computations
-  ...     # and creates variables in float64.
-  ...     tf.keras.layers.Dense(10),
-  ...     tf.keras.layers.Dense(10),
-  ...     tf.keras.layers.Activation('softmax')
-  ... ])
-  >>> # Optionally set policy back to float32 if any other models use float32
-  >>> tf.keras.mixed_precision.experimental.set_policy('float32')
-=======
   `tf.keras.mixed_precision.set_global_policy`.
 
   Args:
@@ -169,7 +78,6 @@
   policy. If you use a custom training loop instead of calling `Model.compile`,
   you should explicitly use a `tf.keras.mixed_precision.LossScaleOptimizer` to
   avoid numeric underflow with float16.
->>>>>>> be084bd7
 
   ### How a layer uses its policy's compute dtype
 
@@ -181,7 +89,7 @@
   >>> layer = tf.keras.layers.Conv2D(filters=4, kernel_size=2)
   >>> layer.compute_dtype  # Equivalent to layer.dtype_policy.compute_dtype
   'float32'
-  >>> # `layer` casts it's inputs to its compute dtype and does computations in
+  >>> # `layer` casts its inputs to its compute dtype and does computations in
   >>> # that dtype.
   >>> y = layer(x)
   >>> y.dtype
@@ -355,7 +263,7 @@
     Variable regularizers are run in the variable dtype, not the compute dtype.
 
     Returns:
-      The variable dtype of this policy, as a string
+      The variable dtype of this policy, as a string.
     """
     return self._variable_dtype
 
