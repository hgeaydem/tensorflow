--- conflicted
+++ resolved
@@ -243,11 +243,7 @@
   if environ_cp.get('PYTHONPATH'):
     python_paths = environ_cp.get('PYTHONPATH').split(':')
     if python_lib_path in python_paths:
-<<<<<<< HEAD
-         write_action_env_to_bazelrc('PYTHONPATH', environ_cp.get('PYTHONPATH'))
-=======
       write_action_env_to_bazelrc('PYTHONPATH', environ_cp.get('PYTHONPATH'))
->>>>>>> cdfa6f23
 
   # Write tools/python_bin_path.sh
   with open(
